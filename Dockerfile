ARG arch=amd64

FROM gcr.io/panoptes-survey/panoptes-utils:$arch
MAINTAINER Developers for PANOPTES project<https://github.com/panoptes/POCS>

<<<<<<< HEAD
ARG pocs_dir=POCS

ENV PANDIR /var/panoptes
ENV POCS ${PANDIR}/${pocs_dir}
=======
ARG pandir=/var/panoptes

ENV PANDIR $pandir
ENV POCS ${PANDIR}/POCS
>>>>>>> 51b7be36

COPY . ${POCS}

RUN apt-get update \
    && apt-get --yes install \
        byobu \
        gcc \
        pkg-config \
        libncurses5-dev \
        vim-nox \
    # GPhoto2
    && wget https://raw.githubusercontent.com/gonzalo/gphoto2-updater/master/gphoto2-updater.sh \
    && chmod +x gphoto2-updater.sh \
    && /bin/bash gphoto2-updater.sh --stable \
    # Cleanup
    && apt-get clean \
    && rm -rf /var/lib/apt/lists/* \
    && rm gphoto2-updater.sh \
    # POCS
    && cd ${POCS} \
<<<<<<< HEAD
    && ln -s ${POCS}/conf_files/ ${PANDIR}/ \
    && /opt/conda/envs/panoptes-env/bin/pip install --no-cache-dir -r requirements.txt

WORKDIR ${POCS}

CMD ["/bin/zsh"]
=======
    && /opt/conda/envs/panoptes-env/bin/pip install --no-cache-dir -r requirements.txt \
    && /opt/conda/envs/panoptes-env/bin/pip install -e . \
    # Link conf_files to $PANDIR
    && ln -s ${POCS}/conf_files/ ${PANDIR}/

WORKDIR ${POCS}

ENTRYPOINT ["${POCS}/resources/docker_files/docker-entrypoint.sh"]

CMD ["/bin/zsh"]
>>>>>>> 51b7be36
<|MERGE_RESOLUTION|>--- conflicted
+++ resolved
@@ -3,17 +3,10 @@
 FROM gcr.io/panoptes-survey/panoptes-utils:$arch
 MAINTAINER Developers for PANOPTES project<https://github.com/panoptes/POCS>
 
-<<<<<<< HEAD
-ARG pocs_dir=POCS
-
-ENV PANDIR /var/panoptes
-ENV POCS ${PANDIR}/${pocs_dir}
-=======
 ARG pandir=/var/panoptes
 
 ENV PANDIR $pandir
 ENV POCS ${PANDIR}/POCS
->>>>>>> 51b7be36
 
 COPY . ${POCS}
 
@@ -34,14 +27,6 @@
     && rm gphoto2-updater.sh \
     # POCS
     && cd ${POCS} \
-<<<<<<< HEAD
-    && ln -s ${POCS}/conf_files/ ${PANDIR}/ \
-    && /opt/conda/envs/panoptes-env/bin/pip install --no-cache-dir -r requirements.txt
-
-WORKDIR ${POCS}
-
-CMD ["/bin/zsh"]
-=======
     && /opt/conda/envs/panoptes-env/bin/pip install --no-cache-dir -r requirements.txt \
     && /opt/conda/envs/panoptes-env/bin/pip install -e . \
     # Link conf_files to $PANDIR
@@ -52,4 +37,3 @@
 ENTRYPOINT ["${POCS}/resources/docker_files/docker-entrypoint.sh"]
 
 CMD ["/bin/zsh"]
->>>>>>> 51b7be36
