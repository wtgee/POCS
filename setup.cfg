[metadata]
name = panoptes-pocs
description = PANOPTES Observatory Control System
author = Project PANOPTES
author-email = developers@projectpanoptes.org
license = mit
long-description = file: README.md
long-description-content-type = text/markdown; charset=UTF-8
url = https://github.com/panoptes/POCS
project-urls =
    Documentation = https://panoptes-pocs.readthedocs.org
    Forum = https://forum.projectpanoptes.org
platforms = linux
classifiers =
    Development Status :: 4 - Beta
    Environment :: Console
    Intended Audience :: Science/Research
    License :: OSI Approved :: MIT License
    Operating System :: POSIX
    Programming Language :: Python :: 3
    Programming Language :: Python :: 3.8
    Programming Language :: Python :: 3 :: Only
    Topic :: Scientific/Engineering :: Astronomy
    Topic :: Scientific/Engineering :: Physics

[options]
zip_safe = False
packages = find:
include_package_data = True
package_dir =
    =src
scripts =
<<<<<<< HEAD
    bin/panoptes-develop
    bin/pocs
    bin/pocs-shell
    bin/peas-shell
=======
    scripts/take-pic.sh
>>>>>>> 10bc1e14

# DON'T CHANGE THE FOLLOWING LINE! IT WILL BE UPDATED BY PYSCAFFOLD!

setup_requires = pyscaffold>=3.2a0,<3.3a0
# Add here dependencies of your project (semicolon/line-separated), e.g.
install_requires =
    astroplan
    astropy
<<<<<<< HEAD
    google-cloud-storage
    gsutil
    matplotlib
    numpy
    pandas
    panoptes-utils>=0.2.29
    pymata4
    pyserial
    python-dotenv
    requests
    scipy
    streamz
=======
    panoptes-utils[config]>=0.2.30
    pyserial
>>>>>>> 10bc1e14
    transitions
# The usage of test_requires is discouraged, see `Dependency Management` docs
# tests_require = pytest; pytest-cov
# Require a specific Python version, e.g. Python 2.7 or >= 3.4
python_requires = >=3.8

[options.packages.find]
where = src
exclude =
    tests

[options.extras_require]
# Add here additional requirements for extra features, to install with:
# `pip install POCS[google,testing]`:
<<<<<<< HEAD
=======
focuser =
    matplotlib
    scipy
google =
    google-cloud-storage
    gsutil
>>>>>>> 10bc1e14
testing =
    coverage
    mocket
    pycodestyle
    pytest
    pytest-cov
    pytest-doctestplus
    pytest-remotedata>=0.3.1
    responses

#[options.entry_points]
#console_scripts =
#    pocs = panoptes.pocs.cli.main:app

[tool:pytest]
addopts =
    --cov panoptes.pocs
    --cov panoptes.peas
    --cov tests
    --cov-branch
    --cov-report term-missing:skip-covered
    --cov-report xml:build/coverage.xml
    --no-cov-on-fail
    --doctest-modules
    --doctest-ignore-import-errors
    --doctest-modules
    -x
    -vv
norecursedirs =
    docker
    script
    resources
    dist
    build
    .tox
testpaths = tests src
doctest_optionflags = ELLIPSIS NORMALIZE_WHITESPACE ALLOW_UNICODE IGNORE_EXCEPTION_DETAIL
filterwarnings =
    ignore:elementwise == comparison failed:DeprecationWarning
    ignore::pytest.PytestDeprecationWarning
doctest_plus = enabled
markers =
    theskyx
    without_camera
    with_camera
    without_mount
    with_mount
    without_sensors
    with_sensors

[aliases]
dists = bdist_wheel

[bdist_wheel]
# Use this option if your package is pure-python
universal = 1

[build_sphinx]
source_dir = docs
build_dir = build/sphinx

[flake8]
# Some sane defaults for the code style checker flake8
exclude =
    .tox
    build
    dist
    .eggs
    docs/conf.py

[pycodestyle]
max-line-length = 100

[pyscaffold]
# PyScaffold's parameters when the project was created.
# This will be used when updating. Do not change!
version = 3.2.3
package = pocs
extensions =
    no_skeleton
    namespace
    markdown
namespace = panoptes

[coverage:report]
# Regexes for lines to exclude from consideration
exclude_lines =
# Have to re-enable the standard pragma
    pragma: no cover

# Don't complain about missing debug-only code:
    def __repr__
    if self\.debug

# Don't complain if tests don't hit defensive assertion code:
    raise AssertionError
    raise NotImplementedError

# Don't complain if non-runnable code isn't run:
    if 0:
    if __name__ == .__main__.:

ignore_errors = True<|MERGE_RESOLUTION|>--- conflicted
+++ resolved
@@ -30,14 +30,7 @@
 package_dir =
     =src
 scripts =
-<<<<<<< HEAD
-    bin/panoptes-develop
-    bin/pocs
-    bin/pocs-shell
-    bin/peas-shell
-=======
     scripts/take-pic.sh
->>>>>>> 10bc1e14
 
 # DON'T CHANGE THE FOLLOWING LINE! IT WILL BE UPDATED BY PYSCAFFOLD!
 
@@ -46,23 +39,8 @@
 install_requires =
     astroplan
     astropy
-<<<<<<< HEAD
-    google-cloud-storage
-    gsutil
-    matplotlib
-    numpy
-    pandas
-    panoptes-utils>=0.2.29
-    pymata4
-    pyserial
-    python-dotenv
-    requests
-    scipy
-    streamz
-=======
     panoptes-utils[config]>=0.2.30
     pyserial
->>>>>>> 10bc1e14
     transitions
 # The usage of test_requires is discouraged, see `Dependency Management` docs
 # tests_require = pytest; pytest-cov
@@ -77,15 +55,12 @@
 [options.extras_require]
 # Add here additional requirements for extra features, to install with:
 # `pip install POCS[google,testing]`:
-<<<<<<< HEAD
-=======
 focuser =
     matplotlib
     scipy
 google =
     google-cloud-storage
     gsutil
->>>>>>> 10bc1e14
 testing =
     coverage
     mocket
