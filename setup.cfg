[metadata]
name = POCS
description = PANOPTES Observatory Control System
author = Project PANOPTES
author-email = developers@projectpanoptes.org
license = mit
long-description = file: README.md
long-description-content-type = text/markdown; charset=UTF-8; variant=GFM
url = https://github.com/panoptes/POCS
project-urls =
    Documentation = https://panoptes-pocs.readthedocs.org
    Forum = https://forum.projectpanoptes.org
platforms = linux
classifiers =
    Development Status :: 3 - Alpha
    Environment :: Console
    Intended Audience :: Science/Research
    License :: OSI Approved :: MIT License
    Operating System :: POSIX
    Programming Language :: C
    Programming Language :: Python :: 3
    Programming Language :: Python :: 3.7
    Programming Language :: Python :: 3 :: Only
    Topic :: Scientific/Engineering :: Astronomy
    Topic :: Scientific/Engineering :: Physics

[options]
zip_safe = False
packages = find:
include_package_data = True
package_dir =
    =src
scripts =
    bin/pocs
    bin/pocs-shell
    bin/peas-shell

# DON'T CHANGE THE FOLLOWING LINE! IT WILL BE UPDATED BY PYSCAFFOLD!
setup_requires = pyscaffold>=3.2a0,<3.3a0
# Add here dependencies of your project (semicolon/line-separated), e.g.
install_requires =
    astroplan
    astropy
    Flask
    matplotlib
    numpy
    panoptes-utils>=0.2.17
    pyserial>=3.1.1
    PyYaml
    pendulum
    readline
    requests
    responses
    scalpl
    scipy
    transitions
# The usage of test_requires is discouraged, see `Dependency Management` docs
# tests_require = pytest; pytest-cov
# Require a specific Python version, e.g. Python 2.7 or >= 3.4
python_requires = >=3.7

[options.packages.find]
where = src
exclude =
    tests

[options.extras_require]
# Add here additional requirements for extra features, to install with:
# `pip install POCS[PDF]` like:
# PDF = ReportLab; RXP
# Add here test requirements (semicolon/line-separated)
testing =
    pytest
    pytest-cov
    pycodestyle
    responses
    coverage
    pytest-remotedata>=0.3.1'
google =
    gcloud
    google-cloud-storage

[options.entry_points]
# Add here console scripts like:
# console_scripts =
#     script_name = panoptes.pocs.module:function
# For example:
# console_scripts =
#     fibonacci = panoptes.pocs.skeleton:run
# And any other entry points, for example:
# pyscaffold.cli =
#     awesome = pyscaffoldext.awesome.extension:AwesomeExtension

[test]
# py.test options when running `python setup.py test`
addopts =
    --cov panoptes.pocs --cov panoptes.peas --cov-report term-missing
    --doctest-modules
    -x
    --verbose
extras = True

[tool:pytest]
addopts =
    --doctest-modules
    -x
    -vv
norecursedirs =
    docker
    script
    resources
    dist
    build
    .tox
testpaths = tests src
doctest_optionflags = ELLIPSIS NORMALIZE_WHITESPACE ALLOW_UNICODE IGNORE_EXCEPTION_DETAIL
filterwarnings =
    ignore:elementwise == comparison failed:DeprecationWarning
    ignore::pytest.PytestDeprecationWarning
doctest_plus = enabled
markers =
    without_camera
    with_camera
    without_mount
    with_mount
    without_sensors
    with_sensors

[aliases]
dists = bdist_wheel

[bdist_wheel]
# Use this option if your package is pure-python
universal = 1

[build_sphinx]
source_dir = docs
build_dir = build/sphinx

[devpi:upload]
# Options for the devpi: PyPI server and packaging tool
# VCS export must be deactivated since we are using setuptools-scm
no-vcs = 1
formats = bdist_wheel

<<<<<<< HEAD
[metadata]
author = PANOPTES Team
author_email = info@projectpanoptes.org
description = Finding exoplanets with small digital cameras
edit_on_github = True
github_project = panoptes/POCS
keywords = Citizen-science open-source exoplanet digital DSLR camera astronomy STEM
license = MIT
long_description = PANOPTES: Panoptic Astronomical Networked Observatories for a Public Transiting Exoplanets Survey
package_name = pocs
url = http://panoptes.github.io
=======
[flake8]
# Some sane defaults for the code style checker flake8
exclude =
    .tox
    build
    dist
    .eggs
    docs/conf.py

[pycodestyle]
max-line-length = 100

[pyscaffold]
# PyScaffold's parameters when the project was created.
# This will be used when updating. Do not change!
version = 3.2.3
package = pocs
extensions =
    no_skeleton
    namespace
    markdown
namespace = panoptes

[coverage:run]
branch = True
concurrency =
    multiprocessing
    threading
parallel = True

[coverage:paths]
source =
    src/
    */site-packages/

[coverage:report]
# Regexes for lines to exclude from consideration
exclude_lines =
# Have to re-enable the standard pragma
    pragma: no cover

# Don't complain about missing debug-only code:
    def __repr__
    if self\.debug

# Don't complain if tests don't hit defensive assertion code:
    raise AssertionError
    raise NotImplementedError

# Don't complain if non-runnable code isn't run:
    if 0:
    if __name__ == .__main__.:

ignore_errors = True
>>>>>>> af49016e
<|MERGE_RESOLUTION|>--- conflicted
+++ resolved
@@ -143,19 +143,6 @@
 no-vcs = 1
 formats = bdist_wheel
 
-<<<<<<< HEAD
-[metadata]
-author = PANOPTES Team
-author_email = info@projectpanoptes.org
-description = Finding exoplanets with small digital cameras
-edit_on_github = True
-github_project = panoptes/POCS
-keywords = Citizen-science open-source exoplanet digital DSLR camera astronomy STEM
-license = MIT
-long_description = PANOPTES: Panoptic Astronomical Networked Observatories for a Public Transiting Exoplanets Survey
-package_name = pocs
-url = http://panoptes.github.io
-=======
 [flake8]
 # Some sane defaults for the code style checker flake8
 exclude =
@@ -209,5 +196,4 @@
     if 0:
     if __name__ == .__main__.:
 
-ignore_errors = True
->>>>>>> af49016e
+ignore_errors = True