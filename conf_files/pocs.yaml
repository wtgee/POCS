--- conflicted
+++ resolved
@@ -19,16 +19,10 @@
     longitude: -155.58 # Degrees
     elevation: 3400.0 # Meters
     utc_offset: -10.00 # Hours
-<<<<<<< HEAD
-    horizon: 30 # Degrees - Targets above this limit
-    flat_horizon: -6 # Degrees - Flats between this and observe_horizon
-    observe_horizon: -18 # Degrees - Sun below this limit to observe
-=======
     horizon: 30 # Degrees; targets must be above this to be considered valid.
     flat_horizon: -6 # Degrees - Flats when sun between this and focus horizon.
     focus_horizon: -12 # Degrees - Dark enough to focus on stars.
     observe_horizon: -18 # Degrees - Sun below this limit to observe.
->>>>>>> a7942df1
     timezone: US/Hawaii
     gmt_offset: -600 # Offset in minutes from GMT during.
                      # standard time (not daylight saving).
