import os
import pytest

from astropy import units as u
from astropy.coordinates import EarthLocation
from astropy.coordinates import SkyCoord

from pocs.mount.simulator import Mount
<<<<<<< HEAD
from pocs.utils import altaz_to_radec
from pocs.utils import error
=======
from panoptes.utils.config.client import get_config
from panoptes.utils import error
from panoptes.utils import altaz_to_radec
>>>>>>> de2a3fdc


@pytest.fixture
def location(dynamic_config_server, config_port):
    loc = get_config('location', port=config_port)
    return EarthLocation(lon=loc['longitude'], lat=loc['latitude'], height=loc['elevation'])


@pytest.fixture
def target(location):
    return altaz_to_radec(obstime='2016-08-13 21:03:01', location=location, alt=45, az=90)


def test_no_location(dynamic_config_server, config_port):
    with pytest.raises(TypeError):
        Mount(config_port=config_port)


@pytest.fixture(scope='function')
def mount(dynamic_config_server, config_port, location):
    return Mount(location=location, config_port=config_port)


def test_connect(mount):
    assert mount.connect() is True


def test_disconnect(mount):
    assert mount.connect() is True
    assert mount.disconnect() is True
    assert mount.is_connected is False


def test_initialize(mount):
    assert mount.initialize() is True


def test_target_coords(mount):
    c = SkyCoord('20h00m43.7135s +22d42m39.0645s')

    mount.set_target_coordinates(c)

    assert mount.get_target_coordinates().to_string() == '300.182 22.7109'


def test_set_park_coords(mount):
    os.environ['POCSTIME'] = '2016-08-13 23:03:01'
    mount.set_park_coordinates()
    assert mount._park_coordinates is not None

    assert mount._park_coordinates.dec.value == -10.0
    assert mount._park_coordinates.ra.value - 322.98 <= 1.0

    os.environ['POCSTIME'] = '2016-08-13 13:03:01'
    mount.set_park_coordinates()

    assert mount._park_coordinates.dec.value == -10.0
    assert mount._park_coordinates.ra.value - 172.57 <= 1.0


def test_status(mount):
    status1 = mount.status()
    assert 'mount_target_ra' not in status1

    c = SkyCoord('20h00m43.7135s +22d42m39.0645s')

    mount.set_target_coordinates(c)

    assert mount.get_target_coordinates().to_string() == '300.182 22.7109'

    status2 = mount.status()
    assert 'mount_target_ra' in status2


def test_update_location_no_init(dynamic_config_server, config_port, mount):
    loc = get_config('location', port=config_port)

    location2 = EarthLocation(
        lon=loc['longitude'],
        lat=loc['latitude'],
        height=loc['elevation'] -
        1000 *
        u.meter)

    with pytest.raises(AssertionError):
        mount.location = location2


def test_update_location(dynamic_config_server, config_port, mount):
    loc = get_config('location', port=config_port)

    mount.initialize()

    location1 = mount.location
    location2 = EarthLocation(
        lon=loc['longitude'],
        lat=loc['latitude'],
        height=loc['elevation'] -
        1000 *
        u.meter)
    mount.location = location2

    assert location1 != location2
    assert mount.location == location2


def test_set_tracking_rate(mount):
    mount.initialize()

    assert mount.tracking_rate == 1.0

    mount.set_tracking_rate(delta=.005)

    assert mount.tracking_rate == 1.005

    mount.set_tracking_rate()

    assert mount.tracking_rate == 1.0


def test_no_slew_without_unpark(mount):
    os.environ['POCSTIME'] = '2016-08-13 20:03:01'

    mount.initialize()

    assert mount.is_parked is True
    assert mount.slew_to_target() is False


def test_no_slew_without_target(mount):
    os.environ['POCSTIME'] = '2016-08-13 20:03:01'

    mount.initialize(unpark=True)

    assert mount.slew_to_target() is False


def test_slew_to_target(mount, target):
    os.environ['POCSTIME'] = '2016-08-13 20:03:01'

    assert mount.is_parked is True

    mount.initialize(unpark=True)
    parked_coords = mount.get_current_coordinates()

    assert mount.set_target_coordinates(target) is True
    assert parked_coords != target
    assert mount.slew_to_target() is True
    current_coord = mount.get_current_coordinates()

    assert (current_coord.ra.value - target.ra.value) < 0.5
    assert (current_coord.dec.value - target.dec.value) < 0.5

    mount.park()
    assert mount.is_parked is True
    mount.get_current_coordinates() == parked_coords


def test_slew_to_target_timeout(mount, target):
    os.environ['POCSTIME'] = '2016-08-13 20:03:01'

    mount.initialize(unpark=True)

    assert mount.set_target_coordinates(target) is True
    with pytest.raises(error.Timeout):
        assert mount.slew_to_target(blocking=True, timeout=3, slew_delay=30)


def test_slew_to_home(mount):
    mount.initialize()

    assert mount.is_parked is True
    assert mount.is_home is False
    mount.slew_to_home()
    assert mount.is_parked is False
    assert mount.is_home is True<|MERGE_RESOLUTION|>--- conflicted
+++ resolved
@@ -6,14 +6,9 @@
 from astropy.coordinates import SkyCoord
 
 from pocs.mount.simulator import Mount
-<<<<<<< HEAD
-from pocs.utils import altaz_to_radec
-from pocs.utils import error
-=======
 from panoptes.utils.config.client import get_config
 from panoptes.utils import error
 from panoptes.utils import altaz_to_radec
->>>>>>> de2a3fdc
 
 
 @pytest.fixture
