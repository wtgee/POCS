--- conflicted
+++ resolved
@@ -1,12 +1,8 @@
 import os
 import time
-<<<<<<< HEAD
+import threading
+import pytest
 import shutil
-
-=======
-import threading
->>>>>>> de2a3fdc
-import pytest
 
 from astropy import units as u
 
