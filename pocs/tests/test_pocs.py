import os
import pytest
import time
import threading

from astropy import units as u

from pocs import hardware
from pocs.core import POCS
from pocs.observatory import Observatory
from pocs.utils import CountdownTimer
from pocs.utils.messaging import PanMessaging
from pocs.utils import error
from pocs.utils import current_time
from pocs.camera import create_cameras_from_config


def wait_for_running(sub, max_duration=90):
    """Given a message subscriber, wait for a RUNNING message."""
    timeout = CountdownTimer(max_duration)
    while not timeout.expired():
        topic, msg_obj = sub.receive_message()
        if msg_obj and 'RUNNING' == msg_obj.get('message'):
            return True
    return False


def wait_for_state(sub, state, max_duration=90):
    """Given a message subscriber, wait for the specified state."""
    timeout = CountdownTimer(max_duration)
    while not timeout.expired():
        topic, msg_obj = sub.receive_message()
        if topic == 'STATUS' and msg_obj and msg_obj.get('state') == state:
            return True
    return False


@pytest.fixture(scope='function')
def cameras(config):
    """Get the default cameras from the config."""
    return create_cameras_from_config(config)


@pytest.fixture(scope='function')
def observatory(config, db_type, cameras):
    observatory = Observatory(
        config=config,
        cameras=cameras,
        simulator=['all'],
        ignore_local_config=True,
        db_type=db_type
    )
    return observatory


@pytest.fixture(scope='function')
def pocs(config, observatory):
    os.environ['POCSTIME'] = '2016-08-13 13:00:00'

    pocs = POCS(observatory,
                run_once=True,
                config=config,
                ignore_local_config=True)

    yield pocs

    pocs.power_down()


@pytest.fixture(scope='function')
def pocs_with_dome(config_with_simulated_dome, db_type):
    os.environ['POCSTIME'] = '2016-08-13 13:00:00'
    simulator = hardware.get_all_names(without=['dome'])
    observatory = Observatory(config=config_with_simulated_dome,
                              simulator=simulator,
                              ignore_local_config=True,
                              db_type=db_type
                              )

    pocs = POCS(observatory,
                run_once=True,
                config=config_with_simulated_dome,
                ignore_local_config=True)

    yield pocs

    pocs.power_down()


def test_bad_pandir_env(pocs):
    pandir = os.getenv('PANDIR')
    os.environ['PANDIR'] = '/foo/bar'
    with pytest.raises(SystemExit):
        POCS.check_environment()
    os.environ['PANDIR'] = pandir


def test_bad_pocs_env(pocs):
    pocs_dir = os.getenv('POCS')
    os.environ['POCS'] = '/foo/bar'
    with pytest.raises(SystemExit):
        POCS.check_environment()
    os.environ['POCS'] = pocs_dir


def test_make_log_dir(pocs):
    log_dir = "{}/logs".format(os.getcwd())
    assert os.path.exists(log_dir) is False

    old_pandir = os.environ['PANDIR']
    os.environ['PANDIR'] = os.getcwd()
    POCS.check_environment()

    assert os.path.exists(log_dir) is True
    os.removedirs(log_dir)

    os.environ['PANDIR'] = old_pandir


def test_simple_simulator(pocs):
    assert isinstance(pocs, POCS)

    assert pocs.is_initialized is not True

    with pytest.raises(AssertionError):
        pocs.run()

    pocs.initialize()
    assert pocs.is_initialized

    pocs.state = 'parking'
    pocs.next_state = 'parking'

    assert pocs._lookup_trigger() == 'set_park'

    pocs.state = 'foo'

    assert pocs._lookup_trigger() == 'parking'

    assert pocs.has_free_space() is True

    # Test something ridiculous
    assert pocs.has_free_space(required_space=1e9 * u.gigabyte) is False

    assert pocs.is_safe() is True


def test_is_weather_and_dark_simulator(pocs):
    pocs.initialize()
    pocs.config['simulator'] = ['camera', 'mount', 'weather', 'night']
    os.environ['POCSTIME'] = '2016-08-13 13:00:00'
    assert pocs.is_dark() is True

    os.environ['POCSTIME'] = '2016-08-13 23:00:00'
    assert pocs.is_dark() is True

    pocs.config['simulator'] = ['camera', 'mount', 'weather']
    os.environ['POCSTIME'] = '2016-08-13 13:00:00'
    assert pocs.is_dark() is True

    os.environ['POCSTIME'] = '2016-08-13 23:00:00'
    assert pocs.is_dark() is False

    pocs.config['simulator'] = ['camera', 'mount', 'weather', 'night']
    assert pocs.is_weather_safe() is True


def test_wait_for_events_timeout(pocs):
    del os.environ['POCSTIME']
    test_event = threading.Event()

    # Test timeout
    with pytest.raises(error.Timeout):
        pocs.wait_for_events(test_event, 1)

    # Test timeout
    with pytest.raises(error.Timeout):
        pocs.wait_for_events(test_event, 5 * u.second, sleep_delay=1)

    test_event = threading.Event()

    def set_event():
        test_event.set()

    # Mark as set in 1 second
    t = threading.Timer(1.0, set_event)
    t.start()

    # Wait for 10 seconds (should trip in 1 second)
    pocs.wait_for_events(test_event, 10)
    assert test_event.is_set()

    test_event = threading.Event()

    def set_event():
        while test_event.is_set() is False:
            time.sleep(1)

    def interrupt():
        pocs._interrupted = True

    # Wait for 60 seconds (interrupts below)
    t = threading.Timer(60.0, set_event)
    t.start()

    # Interrupt - Time to test status and messaging
    t2 = threading.Timer(3.0, interrupt)

    # Wait for 60 seconds (should interrupt from above)
    start_time = current_time()
    t2.start()
    pocs.wait_for_events(test_event, 60, sleep_delay=1., status_interval=1, msg_interval=1)
    end_time = current_time()
    assert test_event.is_set() is False
    assert (end_time - start_time).sec < 10
    test_event.set()
    t.cancel()
    t2.cancel()


def test_is_weather_safe_no_simulator(pocs):
    pocs.initialize()
    pocs.config['simulator'] = ['camera', 'mount', 'night']

    # Set a specific time
    os.environ['POCSTIME'] = '2016-08-13 23:00:00'

    # Insert a dummy weather record
    pocs.db.insert_current('weather', {'safe': True})
    assert pocs.is_weather_safe() is True

    # Set a time 181 seconds later
    os.environ['POCSTIME'] = '2016-08-13 23:05:01'
    assert pocs.is_weather_safe() is False


def wait_for_message(sub, type=None, attr=None, value=None):
    """Wait for a message of the specified type and contents."""
    assert (attr is None) == (value is None)
    while True:
        topic, msg_obj = sub.receive_message()
        if not msg_obj:
            continue
        if type and topic != type:
            continue
        if not attr or attr not in msg_obj:
            continue
        if value and msg_obj[attr] != value:
            continue
        return topic, msg_obj


<<<<<<< HEAD
def test_run_wait_until_evening(observatory):
    os.environ['POCSTIME'] = '2016-09-09 03:00:00'
=======
def test_run_wait_until_safe(observatory, cmd_publisher, msg_subscriber):
    os.environ['POCSTIME'] = '2016-09-09 08:00:00'
>>>>>>> 20e2b75c

    # Make sure DB is clear for current weather
    observatory.db.clear_current('weather')

    def start_pocs():
        observatory.logger.info('start_pocs ENTER')
        # Remove weather simulator, else it would always be safe.
        observatory.config['simulator'] = hardware.get_all_names(without=['night'])

        pocs = POCS(observatory,
                    messaging=True, safe_delay=5)

        pocs.observatory.scheduler.clear_available_observations()
        pocs.observatory.scheduler.add_observation({'name': 'KIC 8462852',
                                                    'position': '20h06m15.4536s +44d27m24.75s',
                                                    'priority': '100',
                                                    'exp_time': 2,
                                                    'min_nexp': 2,
                                                    'exp_set_size': 2,
                                                    })

        pocs.initialize()
        pocs.logger.info('Starting observatory run')
        assert pocs.observatory.is_dark(horizon='flat') is False
        pocs.send_message('RUNNING')
        pocs.run(run_once=True, exit_when_done=True)
        assert pocs.observatory.is_dark(horizon='flat') is True
        pocs.power_down()
        observatory.logger.info('start_pocs EXIT')

    pocs_thread = threading.Thread(target=start_pocs, daemon=True)
    pocs_thread.start()

    try:
        # Wait for the RUNNING message,
        assert wait_for_running(msg_subscriber)

        time.sleep(2)
        # Insert a dummy weather record to break wait
        os.environ['POCSTIME'] = '2016-09-09 05:00:00'

<<<<<<< HEAD
        assert wait_for_state(sub, 'ready')
=======
        assert wait_for_state(msg_subscriber, 'scheduling')
>>>>>>> 20e2b75c
    finally:
        cmd_publisher.send_message('POCS-CMD', 'shutdown')
        pocs_thread.join(timeout=30)

    assert pocs_thread.is_alive() is False


def test_unsafe_park(pocs):
    pocs.initialize()
    assert pocs.is_initialized is True
    os.environ['POCSTIME'] = '2016-08-13 13:00:00'
    assert pocs.state == 'sleeping'
    pocs.get_ready()
    assert pocs.state == 'ready'
    pocs.schedule()
    assert pocs.state == 'scheduling'

    # My time goes fast...
    os.environ['POCSTIME'] = '2016-08-13 23:00:00'
    pocs.config['simulator'] = ['camera', 'mount', 'weather', 'power']
    assert pocs.is_safe() is False

    assert pocs.state == 'parking'
    pocs.set_park()
    pocs.clean_up()
    pocs.power_down()


def test_no_ac_power(pocs):
    # Simulator makes AC power safe
    assert pocs.has_ac_power() is True

    # Remove 'power' from simulator
    pocs.config['simulator'].remove('power')
    pocs.initialize()

    # With simulator removed the power should fail
    assert pocs.has_ac_power() is False

    for v in [True, 12.4, 0., False]:
        has_power = bool(v)

        # Add a fake power entry in data base
        pocs.db.insert_current('power', {'main': v})

        # Check for safe entry in database
        assert pocs.has_ac_power() == has_power
        assert pocs.is_safe() == has_power

        # Check for stale entry in database
        assert pocs.has_ac_power(stale=0.1) is False

        # But double check it still matches longer entry
        assert pocs.has_ac_power() == has_power

        # Remove entry and try again
        pocs.db.clear_current('power')
        assert pocs.has_ac_power() is False


def test_power_down_while_running(pocs):
    assert pocs.connected is True
    assert not pocs.observatory.has_dome
    pocs.initialize()
    pocs.get_ready()
    assert pocs.state == 'ready'
    pocs.power_down()

    assert pocs.state == 'parked'
    assert pocs.connected is False


def test_power_down_dome_while_running(pocs_with_dome):
    pocs = pocs_with_dome
    assert pocs.connected is True
    assert pocs.observatory.has_dome
    assert not pocs.observatory.dome.is_connected
    pocs.initialize()
    assert pocs.observatory.dome.is_connected
    pocs.get_ready()
    assert pocs.state == 'ready'
    pocs.power_down()

    assert pocs.state == 'parked'
    assert pocs.connected is False
    assert not pocs.observatory.dome.is_connected


def test_run_no_targets_and_exit(pocs):
    os.environ['POCSTIME'] = '2016-08-13 23:00:00'
    pocs.config['simulator'] = ['camera', 'mount', 'weather', 'night', 'power']
    pocs.state = 'sleeping'

    pocs.initialize()
    pocs.observatory.scheduler.clear_available_observations()
    assert pocs.is_initialized is True
    pocs.run(exit_when_done=True, run_once=True)
    assert pocs.state == 'sleeping'


def test_run_complete(pocs):
    os.environ['POCSTIME'] = '2016-09-09 08:00:00'
    pocs.config['simulator'] = ['camera', 'mount', 'weather', 'night', 'power']
    pocs.state = 'sleeping'
    pocs._do_states = True

    pocs.observatory.scheduler.clear_available_observations()
    pocs.observatory.scheduler.add_observation({'name': 'KIC 8462852',
                                                        'position': '20h06m15.4536s +44d27m24.75s',
                                                        'priority': '100',
                                                        'exp_time': 2,
                                                        'min_nexp': 2,
                                                        'exp_set_size': 2,
                                                })

    pocs.initialize()
    assert pocs.is_initialized is True

    pocs.run(exit_when_done=True, run_once=True)
    assert pocs.state == 'sleeping'
    pocs.power_down()


def test_run_power_down_interrupt(observatory, cmd_publisher, msg_subscriber):
    os.environ['POCSTIME'] = '2016-09-09 08:00:00'

    def start_pocs():
        observatory.logger.info('start_pocs ENTER')
        pocs = POCS(observatory, messaging=True)
        pocs.initialize()
        pocs.observatory.scheduler.clear_available_observations()
        pocs.observatory.scheduler.add_observation({'name': 'KIC 8462852',
                                                    'position': '20h06m15.4536s +44d27m24.75s',
                                                    'priority': '100',
                                                    'exp_time': 2,
                                                    'min_nexp': 2,
                                                    'exp_set_size': 2,
                                                    })
        pocs.logger.info('Starting observatory run')
        pocs.run()
        pocs.power_down()
        observatory.logger.info('start_pocs EXIT')

    pocs_thread = threading.Thread(target=start_pocs, daemon=True)
    pocs_thread.start()

    try:
        assert wait_for_state(msg_subscriber, 'scheduling')
    finally:
        cmd_publisher.send_message('POCS-CMD', 'shutdown')
        pocs_thread.join(timeout=30)

    assert pocs_thread.is_alive() is False


def test_pocs_park_to_ready_with_observations(pocs):
    # We don't want to run_once here
    pocs._run_once = False

    assert pocs.is_safe() is True
    assert pocs.state == 'sleeping'
    pocs.next_state = 'ready'
    assert pocs.initialize()
    assert pocs.goto_next_state()
    assert pocs.state == 'ready'
    assert pocs.goto_next_state()
    assert pocs.observatory.current_observation is not None
    pocs.next_state = 'parking'
    assert pocs.goto_next_state()
    assert pocs.state == 'parking'
    assert pocs.observatory.current_observation is None
    assert pocs.observatory.mount.is_parked
    assert pocs.goto_next_state()
    assert pocs.state == 'parked'
    # Should be safe and still have valid observations so next state should
    # be ready
    assert pocs.goto_next_state()
    assert pocs.state == 'ready'
    pocs.power_down()
    assert pocs.connected is False


def test_pocs_park_to_ready_without_observations(pocs):

    os.environ['POCSTIME'] = '2016-08-13 13:00:00'

    assert pocs.is_safe() is True
    assert pocs.state == 'sleeping'
    pocs.next_state = 'ready'
    assert pocs.initialize()
    assert pocs.goto_next_state()
    assert pocs.state == 'ready'
    assert pocs.goto_next_state()
    assert pocs.observatory.current_observation is not None
    pocs.next_state = 'parking'
    assert pocs.goto_next_state()
    assert pocs.state == 'parking'
    assert pocs.observatory.current_observation is None
    assert pocs.observatory.mount.is_parked

    # No valid obs
    pocs.observatory.scheduler.clear_available_observations()

    # Since we don't have valid observations we will start sleeping for 30
    # minutes so send shutdown command first.
    pub = PanMessaging.create_publisher(6500)
    pub.send_message('POCS-CMD', 'shutdown')
    assert pocs.goto_next_state()
    assert pocs.state == 'parked'
    pocs.power_down()

    assert pocs.connected is False
    assert pocs.is_safe() is False<|MERGE_RESOLUTION|>--- conflicted
+++ resolved
@@ -250,13 +250,8 @@
         return topic, msg_obj
 
 
-<<<<<<< HEAD
-def test_run_wait_until_evening(observatory):
-    os.environ['POCSTIME'] = '2016-09-09 03:00:00'
-=======
 def test_run_wait_until_safe(observatory, cmd_publisher, msg_subscriber):
     os.environ['POCSTIME'] = '2016-09-09 08:00:00'
->>>>>>> 20e2b75c
 
     # Make sure DB is clear for current weather
     observatory.db.clear_current('weather')
@@ -298,11 +293,7 @@
         # Insert a dummy weather record to break wait
         os.environ['POCSTIME'] = '2016-09-09 05:00:00'
 
-<<<<<<< HEAD
-        assert wait_for_state(sub, 'ready')
-=======
         assert wait_for_state(msg_subscriber, 'scheduling')
->>>>>>> 20e2b75c
     finally:
         cmd_publisher.send_message('POCS-CMD', 'shutdown')
         pocs_thread.join(timeout=30)
