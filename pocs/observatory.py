--- conflicted
+++ resolved
@@ -698,14 +698,9 @@
             flat_obs = self._create_flat_field_observation(
                 alt=alt, az=az, initial_exptime=initial_exptime
             )
-<<<<<<< HEAD
             self.logger.info(f"Flat-field: {flat_obs}")
         except Exception as e:
-            self.logger.warning(e)
-=======
-        except Exception as e:
             self.logger.warning(f'Problem making flat field: {e}')
->>>>>>> 2eb89bd4
             return
 
         # A countdown timeout for the mount slewing.
@@ -784,11 +779,7 @@
 
                 # Simple mean works just as well as sigma_clipping and is quicker for RGB.
                 counts = data.mean()
-<<<<<<< HEAD
-                self.logger.info("Counts: {:.02f} Desired: {:.02f}".format(counts, target_adu))
-=======
                 self.logger.debug(f"Counts: {counts:.02f} Desired: {target_adu:.02f}")
->>>>>>> 2eb89bd4
 
                 # Check we are above minimum counts.
                 if counts < min_counts:
@@ -1036,14 +1027,8 @@
             alt=alt,
             az=az,
             location=self.earth_location,
-<<<<<<< HEAD
-            obstime=flat_time,
-            verbose=True)
-        self.logger.debug(f'Flat coords: {flat_coords}')
-=======
             obstime=flat_time)
         self.logger.debug(f'Flat-field coords: {flat_coords}')
->>>>>>> 2eb89bd4
 
         field = Field(field_name, flat_coords)
         flat_obs = DitheredObservation(field, exp_time=initial_exptime * u.second)
