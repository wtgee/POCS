import os

from collections import OrderedDict
from datetime import datetime

from glob import glob

from astroplan import Observer
from astropy import units as u
from astropy.io import fits
from astropy import stats
from astropy.coordinates import EarthLocation
from astropy.coordinates import get_moon
from astropy.coordinates import get_sun

from pocs.base import PanBase
import pocs.dome
from pocs.images import Image
from pocs.scheduler.constraint import Duration
from pocs.scheduler.constraint import MoonAvoidance
from pocs.scheduler.constraint import Altitude
from pocs.scheduler.observation import Observation
from pocs.scheduler.field import Field
from pocs import utils
from pocs.utils import current_time
from pocs.utils import error
from pocs.utils import images as img_utils
from pocs.utils import horizon as horizon_utils
from pocs.utils import list_connected_cameras
from pocs.utils import load_module


class Observatory(PanBase):

    def __init__(self, *args, **kwargs):
        """Main Observatory class

        Starts up the observatory. Reads config file, sets up location,
        dates, mount, cameras, and weather station
        """
        super().__init__(*args, **kwargs)
        self.logger.info('Initializing observatory')

        # Setup information about site location
        self.logger.info('\tSetting up location')
        self.location = None
        self.earth_location = None
        self.observer = None
        self._setup_location()

        self.logger.info('\tSetting up mount')
        self.mount = None
        self._create_mount()

        self.logger.info('\tSetting up cameras')
        self.cameras = OrderedDict()
        self._primary_camera = None
        self._create_cameras(**kwargs)

        # TODO(jamessynge): Discuss with Wilfred the serial port validation behavior
        # here compared to that for the mount.
        self.dome = pocs.dome.create_dome_from_config(self.config, logger=self.logger)

        self.logger.info('\tSetting up scheduler')
        self.scheduler = None
        self._create_scheduler()

        self.take_flat_fields = kwargs.get('take_flat_fields', True)

        self.current_offset_info = None

        self._image_dir = self.config['directories']['images']
        self.logger.info('\t Observatory initialized')

##########################################################################
# Properties
##########################################################################

    def is_dark(self, horizon='astro'):

        try:
            horizon_deg = self.config['location']['{}_horizon'.format(horizon)]
        except KeyError:
            # Look for legacy name. Note this will happen for either horizon
            try:
                horizon_deg = self.config['location']['twilight_horizon']
            except KeyError:
                self.logger.info("Can't find twilight_horizon, using -18°")
                horizon_deg = -18 * u.degree

        t0 = current_time()
        is_dark = self.observer.is_night(t0, horizon=horizon_deg)

        if not is_dark:
            sun_pos = self.observer.altaz(t0, target=get_sun(t0)).alt
            self.logger.debug("Sun {:.02f} > {} [{}]".format(
                sun_pos, horizon, horizon_deg))

        return is_dark

    @property
    def sidereal_time(self):
        return self.observer.local_sidereal_time(current_time())

    @property
    def primary_camera(self):
        return self._primary_camera

    @primary_camera.setter
    def primary_camera(self, cam):
        cam.is_primary = True
        self._primary_camera = cam

    @property
    def current_observation(self):
        return self.scheduler.current_observation

    @current_observation.setter
    def current_observation(self, new_observation):
        self.scheduler.current_observation = new_observation

    @property
    def has_dome(self):
        return self.dome is not None

##########################################################################
# Methods
##########################################################################

    def initialize(self):
        """Initialize the observatory and connected hardware """
        self.logger.debug("Initializing mount")
        self.mount.initialize()
        if self.dome:
            self.dome.connect()

    def power_down(self):
        """Power down the observatory. Currently does nothing
        """
        self.logger.debug("Shutting down observatory")
        self.mount.disconnect()
        if self.dome:
            self.dome.disconnect()

    def status(self):
        """Get status information for various parts of the observatory
        """
        status = {}
        try:
            t = current_time()
            local_time = str(datetime.now()).split('.')[0]

            if self.mount.is_initialized:
                status['mount'] = self.mount.status()
                status['mount']['current_ha'] = self.observer.target_hour_angle(
                    t, self.mount.get_current_coordinates())
                if self.mount.has_target:
                    status['mount']['mount_target_ha'] = self.observer.target_hour_angle(
                        t, self.mount.get_target_coordinates())

            if self.dome:
                status['dome'] = self.dome.status

            if self.current_observation:
                status['observation'] = self.current_observation.status()
                status['observation']['field_ha'] = self.observer.target_hour_angle(
                    t, self.current_observation.field)

            evening_astro_time = self.observer.twilight_evening_astronomical(t, which='next')
            morning_astro_time = self.observer.twilight_morning_astronomical(t, which='next')

            status['observer'] = {
                'siderealtime': str(self.sidereal_time),
                'utctime': t,
                'localtime': local_time,
                'local_evening_astro_time': evening_astro_time,
                'local_morning_astro_time': morning_astro_time,
                'local_sun_set_time': self.observer.sun_set_time(t),
                'local_sun_rise_time': self.observer.sun_rise_time(t),
                'local_moon_alt': self.observer.moon_altaz(t).alt,
                'local_moon_illumination': self.observer.moon_illumination(t),
                'local_moon_phase': self.observer.moon_phase(t),
            }

        except Exception as e:  # pragma: no cover
            self.logger.warning("Can't get observatory status: {}".format(e))

        return status

    def get_observation(self, *args, **kwargs):
        """Gets the next observation from the scheduler

        Returns:
            observation (pocs.scheduler.observation.Observation or None): An
                an object that represents the obervation to be made

        Raises:
            error.NoObservation: If no valid observation is found
        """

        self.logger.debug("Getting observation for observatory")

        # If observation list is empty or a reread is requested
        if (self.scheduler.has_valid_observations is False or
                kwargs.get('reread_fields_file', False) or
                self.config['scheduler'].get('check_file', False)):
            self.scheduler.read_field_list()

        # This will set the `current_observation`
        self.scheduler.get_observation(*args, **kwargs)

        if self.current_observation is None:
            self.scheduler.clear_available_observations()
            raise error.NoObservation("No valid observations found")

        return self.current_observation

    def cleanup_observations(self):
        """Cleanup observation list

        Loops through the `observed_list` performing cleanup tasks. Resets
        `observed_list` when done

        """
        try:
            upload_images = self.config.get('panoptes_network', {})['image_storage']
        except KeyError:
            upload_images = False

        try:
            pan_id = self.config['pan_id']
        except KeyError:
            self.logger.warning("pan_id not set in config, can't upload images.")
            upload_images = False

        for seq_time, observation in self.scheduler.observed_list.items():
            self.logger.debug("Housekeeping for {}".format(observation))

            for cam_name, camera in self.cameras.items():
                self.logger.debug('Cleanup for camera {} [{}]'.format(
                    cam_name, camera.uid))

                dir_name = "{}/fields/{}/{}/{}/".format(
                    self.config['directories']['images'],
                    observation.field.field_name,
                    camera.uid,
                    seq_time,
                )

                img_utils.clean_observation_dir(dir_name)

                if upload_images is True:
                    self.logger.debug("Uploading directory to google cloud storage")
                    img_utils.upload_observation_dir(pan_id, dir_name)

            self.logger.debug('Cleanup finished')

        self.scheduler.reset_observed_list()

    def observe(self):
        """Take individual images for the current observation

        This method gets the current observation and takes the next
        corresponding exposure.

        """
        # Get observatory metadata
        headers = self.get_standard_headers()

        # All cameras share a similar start time
        headers['start_time'] = current_time(flatten=True)

        # List of camera events to wait for to signal exposure is done
        # processing
        camera_events = dict()

        # Take exposure with each camera
        for cam_name, camera in self.cameras.items():
            self.logger.debug("Exposing for camera: {}".format(cam_name))

            try:
                # Start the exposures
                cam_event = camera.take_observation(
                    self.current_observation, headers)

                camera_events[cam_name] = cam_event

            except Exception as e:
                self.logger.error("Problem waiting for images: {}".format(e))

        return camera_events

    def analyze_recent(self):
        """Analyze the most recent exposure

        Compares the most recent exposure to the reference exposure and determines
        the offset between the two.

        Returns:
            dict: Offset information
        """
        # Clear the offset info
        self.current_offset_info = None

        pointing_image = self.current_observation.pointing_image

        try:
            # Get the image to compare
            image_id, image_path = self.current_observation.last_exposure

            current_image = Image(image_path, location=self.earth_location)

            solve_info = current_image.solve_field()

            self.logger.debug("Solve Info: {}".format(solve_info))

            # Get the offset between the two
            self.current_offset_info = current_image.compute_offset(
                pointing_image)
            self.logger.debug('Offset Info: {}'.format(
                self.current_offset_info))

            # Store the offset information
            self.db.insert('offset_info', {
                'image_id': image_id,
                'd_ra': self.current_offset_info.delta_ra.value,
                'd_dec': self.current_offset_info.delta_dec.value,
                'magnitude': self.current_offset_info.magnitude.value,
                'unit': 'arcsec',
            })

        except error.SolveError:
            self.logger.warning("Can't solve field, skipping")
        except Exception as e:
            self.logger.warning("Problem in analyzing: {}".format(e))

        return self.current_offset_info

    def update_tracking(self):
        """Update tracking with rate adjustment.

        The `current_offset_info` contains information about how far off
        the center of the current image is from the pointing image taken
        at the start of an observation. This offset info is given in arcseconds
        for the RA and Dec.

        A mount will accept guiding adjustments in number of milliseconds
        to move in a specified direction, where the direction is either `east/west`
        for the RA axis and `north/south` for the Dec.

        Here we take the number of arcseconds that the mount is offset and,
        via the `mount.get_ms_offset`, find the number of milliseconds we
        should adjust in a given direction, one for each axis.

        Uses the `rate_adjustment` key from the `self.current_offset_info`
        """
        if self.current_offset_info is not None:
            self.logger.debug("Updating the tracking")

            # Get the pier side of pointing image
            pointing_ha = self.current_observation.pointing_image.header_ha

<<<<<<< HEAD
            # find the number of ms and direction for RA axis
            ra_offset = self.current_offset_info.delta_ra
            ra_ms = self.mount.get_ms_offset(ra_offset, axis='ra')
            if ra_offset >= 0:
                ra_direction = 'west'
            else:
                ra_direction = 'east'

            dec_ms = abs(dec_ms.value) * 1.5  # TODO(wtgee): Figure out why 1.5
            ra_ms = abs(ra_ms.value) * 1.

            # Ensure we don't try to move for too long
            max_time = 99999

            # Correct the Dec axis (if offset is large enough)
            if dec_ms > max_time:
                dec_ms = max_time

            if dec_ms >= 50:
                self.logger.info("Adjusting Dec: {} {:0.2f} ms {:0.2f}".format(
                    dec_direction, dec_ms, dec_offset))
                if dec_ms >= 1. and dec_ms <= max_time:
                    self.mount.query('move_ms_{}'.format(
                        dec_direction), '{:05.0f}'.format(dec_ms))

                # Adjust tracking for up to 30 seconds then fail if not done.
                start_tracking_time = current_time()
                while self.mount.is_tracking is False:
                    if (current_time() - start_tracking_time).sec * 1000 > max_time:
                        raise Exception(
                            "Trying to adjust Dec tracking for more than {} seconds".format(int(max_time / 1000)))

                    self.logger.debug("Waiting for Dec tracking adjustment")
                    time.sleep(0.1)

            # Correct the RA axis (if offset is large enough)
            if ra_ms > max_time:
                ra_ms = max_time

            if ra_ms >= 50:
                self.logger.info("Adjusting RA: {} {:0.2f} ms {:0.2f}".format(
                    ra_direction, ra_ms, ra_offset))
                if ra_ms >= 1. and ra_ms <= max_time:
                    self.mount.query('move_ms_{}'.format(
                        ra_direction), '{:05.0f}'.format(ra_ms))

                # Adjust tracking for up to 30 seconds then fail if not done.
                start_tracking_time = current_time()
                while self.mount.is_tracking is False:
                    if (current_time() - start_tracking_time).sec * 1000 > max_time:
                        raise Exception(
                            "Trying to adjust RA tracking for more than {} seconds".format(int(max_time/1000)))

                    self.logger.debug("Waiting for RA tracking adjustment")
                    time.sleep(0.1)
=======
            try:
                pointing_ha = pointing_ha.value
            except AttributeError:
                pass

            self.logger.debug("Pointing HA: {}".format(pointing_ha))
            correction_info = self.mount.get_tracking_correction(
                self.current_offset_info,
                pointing_ha
            )

            try:
                self.mount.correct_tracking(correction_info)
            except error.Timeout:
                self.logger.warning("Timeout while correcting tracking")
>>>>>>> 709d7f7e

    def get_standard_headers(self, observation=None):
        """Get a set of standard headers

        Args:
            observation (`~pocs.scheduler.observation.Observation`, optional): The
                observation to use for header values. If None is given, use
                the `current_observation`.

        Returns:
            dict: The standard headers
        """
        if observation is None:
            observation = self.current_observation

        assert observation is not None, self.logger.warning(
            "No observation, can't get headers")

        field = observation.field

        self.logger.debug("Getting headers for : {}".format(observation))

        t0 = current_time()
        moon = get_moon(t0, self.observer.location)

        headers = {
            'airmass': self.observer.altaz(t0, field).secz.value,
            'creator': "POCSv{}".format(self.__version__),
            'elevation': self.location.get('elevation').value,
            'ha_mnt': self.observer.target_hour_angle(t0, field).value,
            'latitude': self.location.get('latitude').value,
            'longitude': self.location.get('longitude').value,
            'moon_fraction': self.observer.moon_illumination(t0),
            'moon_separation': field.coord.separation(moon).value,
            'observer': self.config.get('name', ''),
            'origin': 'Project PANOPTES',
            'tracking_rate_ra': self.mount.tracking_rate,
        }

        # Add observation metadata
        headers.update(observation.status())

        # Explicitly convert EQUINOX to float
        try:
            equinox = float(headers['equinox'].replace('J', ''))
        except BaseException:
            equinox = 2000.  # We assume J2000

        headers['equinox'] = equinox

        return headers

    def autofocus_cameras(self, camera_list=None, coarse=None):
        """
        Perform autofocus on all cameras with focus capability, or a named subset
        of these. Optionally will perform a coarse autofocus first, otherwise will
        just fine tune focus.

        Args:
            camera_list (list, optional): list containing names of cameras to autofocus.
            coarse (bool, optional): Whether to performan a coarse autofocus before
            fine tuning, default False.

        Returns:
            dict of str:threading_Event key:value pairs, containing camera names and
                corresponding Events which will be set when the camera completes autofocus.
        """
        if camera_list:
            # Have been passed a list of camera names, extract dictionary
            # containing only cameras named in the list
            cameras = {cam_name: self.cameras[
                cam_name] for cam_name in camera_list if cam_name in self.cameras.keys()}
            if cameras == {}:
                self.logger.warning(
                    "Passed a list of camera names ({}) but no matches found".format(camera_list))
        else:
            # No cameras specified, will try to autofocus all cameras from
            # self.cameras
            cameras = self.cameras

        autofocus_events = dict()

        # Start autofocus with each camera
        for cam_name, camera in cameras.items():
            self.logger.debug("Autofocusing camera: {}".format(cam_name))

            try:
                assert camera.focuser.is_connected
            except AttributeError:
                self.logger.debug(
                    'Camera {} has no focuser, skipping autofocus'.format(cam_name))
            except AssertionError:
                self.logger.debug(
                    'Camera {} focuser not connected, skipping autofocus'.format(cam_name))
            else:
                try:
                    # Start the autofocus
                    autofocus_event = camera.autofocus(coarse=coarse)
                except Exception as e:
                    self.logger.error(
                        "Problem running autofocus: {}".format(e))
                else:
                    autofocus_events[cam_name] = autofocus_event

        return autofocus_events

    def open_dome(self):
        """Open the dome, if there is one.

        Returns: False if there is a problem opening the dome,
                 else True if open (or if not exists).
        """
        if not self.dome:
            return True
        if not self.dome.connect():
            return False
        if not self.dome.is_open:
            self.logger.info('Opening dome')
        return self.dome.open()

    def close_dome(self):
        """Close the dome, if there is one.

        Returns: False if there is a problem closing the dome,
                 else True if closed (or if not exists).
        """
        if not self.dome:
            return True
        if not self.dome.connect():
            return False
        if not self.dome.is_closed:
            self.logger.info('Closed dome')
        return self.dome.close()

    def take_evening_flats(self,
                           alt=None,
                           az=None,
                           min_counts=1000,
                           max_counts=12000,
                           bias=2048,
                           max_exptime=60.,
                           camera_list=None,
                           target_adu_percentage=0.5,
                           max_num_exposures=10,
                           take_darks=False,
                           *args, **kwargs
                           ):
        """Take flat fields.

        This method will slew the mount to the given AltAz coordinates (which
        should be roughly opposite of the setting sun) and then begin the flat-field
        procedure. The first image starts with a simple 1 second exposure and
        after each image is taken the average counts are anazlyzed and the exposure
        time is adjusted to try to keep the counts close to `target_adu_percentage`
        of the `(max_counts + min_counts) - bias`.

        The next exposure time is calculated as:

        ```
            exp_time = int(previous_exp_time * (target_adu / counts) *
                       (2.0 ** (elapsed_time / 180.0)) + 0.5)
        ```

        Under- and over-exposed images are rejected. If image is saturated with
        a short exposure the method will wait 60 seconds before beginning next
        exposure.

        Optionally, the method can also take dark exposures of equal exposure
        time to each flat-field image.


        Args:
            alt (float, optional): Altitude for flats
            az (float, optional): Azimuth for flats
            min_counts (int, optional): Minimum ADU count
            max_counts (int, optional): Maximum ADU count
            bias (int, optional): Default bias for the cameras
            max_exptime (float, optional): Maximum exposure time before stopping
            camera_list (list, optional): List of cameras to use for flat-fielding
            target_adu_percentage (float, optional): Exposure time will be adjust so
                that counts are close to: target * (`min_counts` + `max_counts`). Default
                to 0.5
            max_num_exposures (int, optional): Maximum number of flats to take
            take_darks (bool, optional): If dark fields matching flat fields should be
                taken, default False.
            *args (TYPE): Description
            **kwargs (TYPE): Description
        """
        target_adu = target_adu_percentage * (min_counts + max_counts)

        image_dir = self.config['directories']['images']

        flat_obs = self._create_flat_field_observation(alt=alt, az=az)

        if camera_list is None:
            camera_list = list(self.cameras.keys())

        # Start with 1 second exposures for each camera
        exp_times = {cam_name: [1. * u.second] for cam_name in camera_list}

        # Loop until conditions are met for flat-fielding
        while True:
            self.logger.debug("Slewing to flat-field coords: {}".format(flat_obs.field))
            self.mount.set_target_coordinates(flat_obs.field)
            self.mount.slew_to_target()
            self.status()  # Seems to help with reading coords

            fits_headers = self.get_standard_headers(observation=flat_obs)

            start_time = current_time()
            fits_headers['start_time'] = utils.flatten_time(start_time)

            camera_events = dict()

            # Take the observations
            for cam_name in camera_list:

                camera = self.cameras[cam_name]
                exp_time = exp_times[cam_name][-1].value

                filename = "{}/flats/{}/{}/{}.{}".format(
                    image_dir,
                    camera.uid,
                    flat_obs.seq_time,
                    'flat_{:02d}'.format(flat_obs.current_exp),
                    camera.file_extension)

                # Take picture and get event
                camera_event = camera.take_observation(
                    flat_obs,
                    fits_headers,
                    filename=filename,
                    exp_time=exp_time
                )

                camera_events[cam_name] = {
                    'event': camera_event,
                    'filename': filename,
                }

            # Block until done exposing on all cameras
            while not all([info['event'].is_set() for info in camera_events.values()]):
                self.logger.debug('Waiting for flat-field image')
                time.sleep(1)

            # Check the counts for each image
            is_saturated = False
            for cam_name, info in camera_events.items():
                img_file = info['filename'].replace('.cr2', '.fits')
                self.logger.debug("Checking counts for {}".format(img_file))

                try:
                    data = fits.getdata(img_file)
                except FileNotFoundError:
                    data = fits.getdata(img_file.replace('.fits', '.fits.fz'))

                mean, median, stddev = stats.sigma_clipped_stats(data, iters=2)

                counts = mean - bias

                # Don't deal with negative values
                if counts <= 0:
                    counts = 10

                self.logger.debug("Counts: {}".format(counts))

                # If we are saturating then wait a bit and redo
                if counts >= max_counts:
                    self.logger.debug("Image is saturated")
                    is_saturated = True

                if counts < min_counts:
                    self.logger.debug("Counts are too low, flat should be discarded")

                elapsed_time = (current_time() - start_time).sec
                self.logger.debug("Elapsed time: {}".format(elapsed_time))

                # Get suggested exposure time
                previous_exp_time = exp_times[cam_name][-1].value

                exp_time = int(previous_exp_time * (target_adu / counts) *
                               (2.0 ** (elapsed_time / 180.0)) + 0.5)
                self.logger.debug("Suggested exp_time for {}: {}".format(cam_name, exp_time))
                exp_times[cam_name].append(exp_time * u.second)

            self.logger.debug("Checking for long exposures")
            # Stop flats if any time is greater than max
            if any([t[-1].value >= max_exptime for t in exp_times.values()]):
                self.logger.debug("Exposure times greater than max, stopping flat fields")
                break

            self.logger.debug("Checking for too many exposures")
            # Stop flats if we are going on too long
            if any([len(t) >= max_num_exposures for t in exp_times.values()]):
                self.logger.debug("Too many flats, quitting")
                break

            self.logger.debug("Checking for saturation on short exposure")
            if is_saturated and exp_times[cam_name][-1].value <= 2:
                self.logger.debug(
                    "Saturated with short exposure, waiting 30 seconds before next exposure")
                max_num_exposures += 1
                time.sleep(60)
                break

            self.logger.debug("Incrementing exposure count")
            flat_obs.current_exp += 1

        # Add a bias exposure at beginning
        for cam_name in camera_list:
            exp_times[cam_name].insert(0, 0 * u.second)

            # Record how many exposures we took
            num_exposures = len(exp_times[cam_name])

        # Reset to first exposure so we can loop through again taking darks
        flat_obs.current_exp = 0

        if take_darks:
            # Take darks
            for i in range(num_exposures):
                self.logger.debug("Slewing to dark-field coords: {}".format(flat_obs.field))
                self.mount.set_target_coordinates(flat_obs.field)
                self.mount.slew_to_target()
                self.status()

                for cam_name in camera_list:

                    camera = self.cameras[cam_name]

                    filename = "{}/darks/{}/{}/{}.{}".format(
                        image_dir,
                        camera.uid,
                        flat_obs.seq_time,
                        'dark_{:02d}'.format(flat_obs.current_exp),
                        camera.file_extension)

                    exp_time = exp_times[cam_name][i]
                    if exp_time > max_exptime:
                        continue

                    # Take picture and wait for result
                    camera_event = camera.take_observation(
                        flat_obs,
                        fits_headers,
                        filename=filename,
                        exp_time=exp_times[cam_name][i],
                        dark=True
                    )

                    camera_events[cam_name] = {
                        'event': camera_event,
                        'filename': filename,
                    }

                # Will block here until done exposing on all cameras
                while not all([info['event'].is_set() for info in camera_events.values()]):
                    self.logger.debug('Waiting for dark-field image')
                    time.sleep(1)

                flat_obs.current_exp = i


##########################################################################
# Private Methods
##########################################################################

    def _setup_location(self):
        """
        Sets up the site and location details for the observatory

        Note:
            These items are read from the 'site' config directive and include:
                * name
                * latitude
                * longitude
                * timezone
                * presseure
                * elevation
                * horizon

        """
        self.logger.debug('Setting up site details of observatory')

        try:
            config_site = self.config.get('location')

            name = config_site.get('name', 'Nameless Location')

            latitude = config_site.get('latitude')
            longitude = config_site.get('longitude')

            timezone = config_site.get('timezone')
            utc_offset = config_site.get('utc_offset')

            pressure = config_site.get('pressure', 0.680) * u.bar
            elevation = config_site.get('elevation', 0 * u.meter)
            horizon = config_site.get('horizon', 30 * u.degree)
            observe_horizon = config_site.get(
                'observe_horizon', -18 * u.degree)

            self.location = {
                'name': name,
                'latitude': latitude,
                'longitude': longitude,
                'elevation': elevation,
                'timezone': timezone,
                'utc_offset': utc_offset,
                'pressure': pressure,
                'horizon': horizon,
                'observe_horizon': observe_horizon,
            }
            self.logger.debug("Location: {}".format(self.location))

            # Create an EarthLocation for the mount
            self.earth_location = EarthLocation(
                lat=latitude, lon=longitude, height=elevation)
            self.observer = Observer(
                location=self.earth_location, name=name, timezone=timezone)
        except Exception:
            raise error.PanError(msg='Bad site information')

    def _create_mount(self, mount_info=None):
        """Creates a mount object.

        Details for the creation of the mount object are held in the
        configuration file or can be passed to the method.

        This method ensures that the proper mount type is loaded.

        Args:
            mount_info (dict):  Configuration items for the mount.

        Returns:
            pocs.mount:     Returns a sub-class of the mount type
        """
        if mount_info is None:
            mount_info = self.config.get('mount')

        model = mount_info.get('model')

        if 'mount' in self.config.get('simulator', []):
            model = 'simulator'
            driver = 'simulator'
            mount_info['simulator'] = True
        else:
            model = mount_info.get('brand')
            driver = mount_info.get('driver')

            # See if we have a serial connection
            try:
                port = mount_info['serial']['port']
                if port is None or len(glob(port)) == 0:
                    msg = "Mount port({}) not available. ".format(port) \
                        + "Use simulator = mount for simulator. Exiting."
                    raise error.MountNotFound(msg=msg)
            except KeyError:
                # TODO(jamessynge): We should move the driver specific validation into the driver
                # module (e.g. module.create_mount_from_config). This means we have to adjust the
                # definition of this method to return a validated but not fully initialized mount
                # driver.
                if model != 'bisque':
                    msg = "No port specified for mount in config file. " \
                        + "Use simulator = mount for simulator. Exiting."
                    raise error.MountNotFound(msg=msg)

        self.logger.debug('Creating mount: {}'.format(model))

        module = load_module('pocs.mount.{}'.format(driver))

        # Make the mount include site information
        self.mount = module.Mount(location=self.earth_location)

        self.logger.debug('Mount created')

    def _create_cameras(self, **kwargs):
        """Creates a camera object(s)

        Loads the cameras via the configuration.

        Creates a camera for each camera item listed in the config. Ensures the
        appropriate camera module is loaded.

        Note: We are currently only operating with one camera and the `take_pic.sh`
            script automatically discovers the ports.

        Note:
            This does not actually make a usb connection to the camera. To do so,
            call the 'camear.connect()' explicitly.

        Args:
            **kwargs (dict): Can pass a camera_config object that overrides the info in
                the configuration file. Can also pass `auto_detect`(bool) to try and
                automatically discover the ports.

        Returns:
            list: A list of created camera objects.

        Raises:
            error.CameraNotFound: Description
            error.PanError: Description
        """
        if kwargs.get('camera_info') is None:
            camera_info = self.config.get('cameras')

        self.logger.debug("Camera config: \n {}".format(camera_info))

        a_simulator = 'camera' in self.config.get('simulator', [])
        if a_simulator:
            self.logger.debug("Using simulator for camera")

        ports = list()

        # Lookup the connected ports if not using a simulator
        auto_detect = kwargs.get(
            'auto_detect', camera_info.get('auto_detect', False))
        if not a_simulator and auto_detect:
            self.logger.debug("Auto-detecting ports for cameras")
            try:
                ports = list_connected_cameras()
            except Exception as e:
                self.logger.warning(e)

            if len(ports) == 0:
                raise error.PanError(
                    msg="No cameras detected. Use --simulator=camera for simulator.")
            else:
                self.logger.debug("Detected Ports: {}".format(ports))

        for cam_num, camera_config in enumerate(camera_info.get('devices', [])):
            cam_name = 'Cam{:02d}'.format(cam_num)

            if not a_simulator:
                camera_model = camera_config.get('model')

                # Assign an auto-detected port. If none are left, skip
                if auto_detect:
                    try:
                        camera_port = ports.pop()
                    except IndexError:
                        self.logger.warning(
                            "No ports left for {}, skipping.".format(cam_name))
                        continue
                else:
                    try:
                        camera_port = camera_config['port']
                    except KeyError:
                        raise error.CameraNotFound(
                            msg="No port specified and auto_detect=False")

                camera_focuser = camera_config.get('focuser', None)
                camera_readout = camera_config.get('readout_time', 6.0)

            else:
                # Set up a simulated camera with fully configured simulated
                # focuser
                camera_model = 'simulator'
                camera_port = '/dev/camera/simulator'
                camera_focuser = {'model': 'simulator',
                                  'focus_port': '/dev/ttyFAKE',
                                  'initial_position': 20000,
                                  'autofocus_range': (40, 80),
                                  'autofocus_step': (10, 20),
                                  'autofocus_seconds': 0.1,
                                  'autofocus_size': 500}
                camera_readout = 0.5

            camera_set_point = camera_config.get('set_point', None)
            camera_filter = camera_config.get('filter_type', None)

            self.logger.debug('Creating camera: {}'.format(camera_model))

            try:
                module = load_module('pocs.camera.{}'.format(camera_model))
                self.logger.debug('Camera module: {}'.format(module))
            except ImportError:
                raise error.CameraNotFound(msg=camera_model)
            else:
                # Create the camera object
                cam = module.Camera(name=cam_name,
                                    model=camera_model,
                                    port=camera_port,
                                    set_point=camera_set_point,
                                    filter_type=camera_filter,
                                    focuser=camera_focuser,
                                    readout_time=camera_readout)

                is_primary = ''
                if camera_info.get('primary', '') == cam.uid:
                    self.primary_camera = cam
                    is_primary = ' [Primary]'

                self.logger.debug("Camera created: {} {} {}".format(
                    cam.name, cam.uid, is_primary))

                self.cameras[cam_name] = cam

        # If no camera was specified as primary use the first
        if self.primary_camera is None:
            self.primary_camera = self.cameras['Cam00']

        if len(self.cameras) == 0:
            raise error.CameraNotFound(
                msg="No cameras available. Exiting.", exit=True)

        self.logger.debug("Cameras created")

    def _create_scheduler(self):
        """ Sets up the scheduler that will be used by the observatory """

        scheduler_config = self.config.get('scheduler', {})
        scheduler_type = scheduler_config.get('type', 'dispatch')

        # Read the targets from the file
        fields_file = scheduler_config.get('fields_file', 'simple.yaml')
        fields_path = os.path.join(self.config['directories'][
                                   'targets'], fields_file)
        self.logger.debug('Creating scheduler: {}'.format(fields_path))

        if os.path.exists(fields_path):

            try:
                # Load the required module
                module = load_module(
                    'pocs.scheduler.{}'.format(scheduler_type))

                obstruction_list = self.config['location'].get('obstructions', list())
                default_horizon = self.config['location'].get('horizon', 30 * u.degree)

                horizon_line = horizon_utils.Horizon(
                    obstructions=obstruction_list,
                    default_horizon=default_horizon.value
                )

                # Simple constraint for now
                constraints = [
                    Altitude(horizon=horizon_line),
                    MoonAvoidance(),
                    Duration(default_horizon)
                ]

                # Create the Scheduler instance
                self.scheduler = module.Scheduler(
                    self.observer, fields_file=fields_path, constraints=constraints)
                self.logger.debug("Scheduler created")
            except ImportError as e:
                raise error.NotFound(msg=e)
        else:
            raise error.NotFound(
                msg="Fields file does not exist: {}".format(fields_file))

    def _create_flat_field_observation(self, alt=None, az=None):
        if alt is None and az is None:
            flat_config = self.config['flat_field']['twilight']
            alt = flat_config['alt']
            az = flat_config['az']

        flat_coords = utils.altaz_to_radec(
            alt=alt, az=az, location=self.earth_location, obstime=current_time())

        self.logger.debug("Creating flat-field observation")
        field = Field('Evening Flats', flat_coords.to_string('hmsdms'))
        flat_obs = Observation(field, exp_time=1. * u.second)
        flat_obs.seq_time = utils.current_time(flatten=True)

        self.logger.debug("Flat-field observation: {}".format(flat_obs))

        return flat_obs<|MERGE_RESOLUTION|>--- conflicted
+++ resolved
@@ -1,4 +1,5 @@
 import os
+import time
 
 from collections import OrderedDict
 from datetime import datetime
@@ -360,63 +361,6 @@
             # Get the pier side of pointing image
             pointing_ha = self.current_observation.pointing_image.header_ha
 
-<<<<<<< HEAD
-            # find the number of ms and direction for RA axis
-            ra_offset = self.current_offset_info.delta_ra
-            ra_ms = self.mount.get_ms_offset(ra_offset, axis='ra')
-            if ra_offset >= 0:
-                ra_direction = 'west'
-            else:
-                ra_direction = 'east'
-
-            dec_ms = abs(dec_ms.value) * 1.5  # TODO(wtgee): Figure out why 1.5
-            ra_ms = abs(ra_ms.value) * 1.
-
-            # Ensure we don't try to move for too long
-            max_time = 99999
-
-            # Correct the Dec axis (if offset is large enough)
-            if dec_ms > max_time:
-                dec_ms = max_time
-
-            if dec_ms >= 50:
-                self.logger.info("Adjusting Dec: {} {:0.2f} ms {:0.2f}".format(
-                    dec_direction, dec_ms, dec_offset))
-                if dec_ms >= 1. and dec_ms <= max_time:
-                    self.mount.query('move_ms_{}'.format(
-                        dec_direction), '{:05.0f}'.format(dec_ms))
-
-                # Adjust tracking for up to 30 seconds then fail if not done.
-                start_tracking_time = current_time()
-                while self.mount.is_tracking is False:
-                    if (current_time() - start_tracking_time).sec * 1000 > max_time:
-                        raise Exception(
-                            "Trying to adjust Dec tracking for more than {} seconds".format(int(max_time / 1000)))
-
-                    self.logger.debug("Waiting for Dec tracking adjustment")
-                    time.sleep(0.1)
-
-            # Correct the RA axis (if offset is large enough)
-            if ra_ms > max_time:
-                ra_ms = max_time
-
-            if ra_ms >= 50:
-                self.logger.info("Adjusting RA: {} {:0.2f} ms {:0.2f}".format(
-                    ra_direction, ra_ms, ra_offset))
-                if ra_ms >= 1. and ra_ms <= max_time:
-                    self.mount.query('move_ms_{}'.format(
-                        ra_direction), '{:05.0f}'.format(ra_ms))
-
-                # Adjust tracking for up to 30 seconds then fail if not done.
-                start_tracking_time = current_time()
-                while self.mount.is_tracking is False:
-                    if (current_time() - start_tracking_time).sec * 1000 > max_time:
-                        raise Exception(
-                            "Trying to adjust RA tracking for more than {} seconds".format(int(max_time/1000)))
-
-                    self.logger.debug("Waiting for RA tracking adjustment")
-                    time.sleep(0.1)
-=======
             try:
                 pointing_ha = pointing_ha.value
             except AttributeError:
@@ -432,7 +376,6 @@
                 self.mount.correct_tracking(correction_info)
             except error.Timeout:
                 self.logger.warning("Timeout while correcting tracking")
->>>>>>> 709d7f7e
 
     def get_standard_headers(self, observation=None):
         """Get a set of standard headers
