--- conflicted
+++ resolved
@@ -35,11 +35,7 @@
             `~pocs.camera.libasi.ASIDriver`
 
         Raises:
-<<<<<<< HEAD
-            pocs.utils.error.NotFound: raised if library_path not given & find_library fails to
-=======
             panoptes.utils.error.NotFound: raised if library_path not given & find_libary fails to
->>>>>>> de2a3fdc
                 locate the library.
             OSError: raises if the ctypes.CDLL loader cannot load the library.
         """
