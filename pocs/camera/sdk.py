from abc import ABCMeta, abstractmethod
from contextlib import suppress

from pocs.base import PanBase
from pocs.camera.camera import AbstractCamera
from panoptes.utils import error
from panoptes.utils.library import load_c_library
from panoptes.utils.logger import get_root_logger


class AbstractSDKDriver(PanBase, metaclass=ABCMeta):
    def __init__(self, name, library_path=None, *args, **kwargs):
        """Base class for all camera SDK interfaces.

        On construction loads the shared object/dynamically linked version of the camera SDK
        library, which must be already installed.

        The name and location of the shared library can be manually specified with the library_path
        argument, otherwise the ctypes.util.find_library function will be used to try to locate it.

        Args:
            name (str): name of the library (without 'lib' prefix or any suffixes, e.g. 'fli').
            library_path (str, optional): path to the libary e.g. '/usr/local/lib/libASICamera2.so'

        Raises:
            panoptes.utils.error.NotFound: raised if library_path not given & find_libary fails to
                locate the library.
            OSError: raises if the ctypes.CDLL loader cannot load the library.
        """
        print(f'Creating AbstractSDKDriver camera: {kwargs!r}')

        super().__init__(*args, **kwargs)
        self._CDLL = load_c_library(name=name, path=library_path, logger=self.logger)
        self._version = self.get_SDK_version()
        self.logger.debug("{} driver ({}) initialised.".format(name, self._version))

    # Properties

    @property
    def version(self):
        return self._version

    # Methods

    @abstractmethod
    def get_SDK_version(self):
        """ Get the version of the SDK """
        raise NotImplementedError  # pragma: no cover

    @abstractmethod
    def get_cameras(self):
        """Convenience function to get a dictionary of all currently connected camera UIDs
        and their corresponding device nodes/handles/camera IDs.
        """
        raise NotImplementedError  # pragma: no cover


class AbstractSDKCamera(AbstractCamera):
    _driver = None
    _cameras = {}
    _assigned_cameras = set()

    def __init__(self,
                 name='Generic SDK camera',
                 driver=AbstractSDKDriver,
                 library_path=None,
                 filter_type=None,
                 target_temperature=None,
                 *args, **kwargs):
        # Would usually use self.logger but that won't exist until after calling super().__init__(),
        # and don't want to do that until after the serial number and port have both been determined
        # in order to avoid log entries with misleading values. To enable logging during the device
        # scanning phase use get_root_logger() instead.
        logger = get_root_logger()

        # The SDK cameras don't generally have a 'port', they are identified by a serial_number,
        # which is some form of unique ID readable via the camera SDK.
        kwargs['port'] = None
        serial_number = kwargs.get('serial_number')
        if not serial_number:
            msg = "Must specify serial_number for {}.".format(name)
            logger.error(msg)
            raise ValueError(msg)

        # Get class of current object in a way that works in derived classes
        my_class = type(self)

        if my_class._driver is None:
            # Initialise the driver if it hasn't already been done
            my_class._driver = driver(library_path=library_path, *args, **kwargs)

        logger.debug("Looking for {} with UID '{}'.".format(name, serial_number))

        if not my_class._cameras:
            # No cached camera details, need to probe for connected cameras
            # This will raise a PanError if there are no cameras.
            my_class._cameras = my_class._driver.get_cameras()
            logger.debug("Connected {}s: {}".format(name, my_class._cameras))

        if serial_number in my_class._cameras:
            logger.debug("Found {} with UID '{}' at {}.".format(
                name, serial_number, my_class._cameras[serial_number]))
        else:
            raise error.PanError("Could not find {} with UID '{}'.".format(
                name, serial_number))

        if serial_number in my_class._assigned_cameras:
            raise error.PanError("{} with UID '{}' already in use.".format(
                name, serial_number))

        my_class._assigned_cameras.add(serial_number)
        super().__init__(name, *args, **kwargs)
        self._address = my_class._cameras[self.uid]
        self.connect()
        if not self.is_connected:
            raise error.PanError("Could not connect to {}.".format(self))

        if filter_type:
            # connect() will have set this based on camera info, but that doesn't know about filters
            # upstream of the CCD. Can be set manually here, or handled by a filterwheel attribute.
            self._filter_type = filter_type

        if target_temperature is not None:
<<<<<<< HEAD
            self.target_temperature = target_temperature
            if self.is_cooled_camera:
                self.cooling_enabled = True
=======
            if self.is_cooled_camera:
                self.target_temperature = target_temperature
                self.cooling_enabled = True
                msg = f"Set target temperature {target_temperature} & enabled cooling on {self}."
                self.logger.debug(msg)
>>>>>>> e7bb0788
            else:
                msg = "Setting a target temperature on uncooled camera {}".format(self)
                self.logger.warning(msg)

    def __del__(self):
        """ Attempt some clean up """
        with suppress(AttributeError):
            uid = self.uid
            type(self)._assigned_cameras.discard(uid)
            self.logger.debug('Removed {} from assigned cameras list'.format(uid))

    # Properties

    @property
    def properties(self):
        """ A collection of camera properties as read from the camera """
        return self._info

    # Methods

    def _create_fits_header(self, seconds, dark):
        header = super()._create_fits_header(seconds, dark)
        header.set('CAM-SDK', type(self)._driver.version, 'Camera SDK version')
        return header

    def __str__(self):
        # SDK cameras don't have a port so just include the serial number in the string
        # representation.
        s = "{} ({})".format(self.name, self.uid)

        if self.focuser:
            s += ' with {}'.format(self.focuser.name)
            if self.filterwheel:
                s += ' & {}'.format(self.filterwheel.name)
        elif self.filterwheel:
            s += ' with {}'.format(self.filterwheel.name)

        return s<|MERGE_RESOLUTION|>--- conflicted
+++ resolved
@@ -121,17 +121,11 @@
             self._filter_type = filter_type
 
         if target_temperature is not None:
-<<<<<<< HEAD
             self.target_temperature = target_temperature
             if self.is_cooled_camera:
                 self.cooling_enabled = True
-=======
-            if self.is_cooled_camera:
-                self.target_temperature = target_temperature
-                self.cooling_enabled = True
                 msg = f"Set target temperature {target_temperature} & enabled cooling on {self}."
                 self.logger.debug(msg)
->>>>>>> e7bb0788
             else:
                 msg = "Setting a target temperature on uncooled camera {}".format(self)
                 self.logger.warning(msg)
