--- conflicted
+++ resolved
@@ -22,17 +22,6 @@
 from panoptes.utils.images import fits as fits_utils
 from panoptes.utils.library import load_module
 from pocs.base import PanBase
-<<<<<<< HEAD
-=======
-from pocs.utils import current_time
-from pocs.utils import error
-from pocs.utils import listify
-from pocs.utils import load_module
-from pocs.utils import images as img_utils
-from pocs.utils import get_quantity_value
-from pocs.utils import CountdownTimer
-from pocs.utils.images import fits as fits_utils
->>>>>>> e7bb0788
 
 
 class AbstractCamera(PanBase, metaclass=ABCMeta):
@@ -171,7 +160,6 @@
         not for those that don't (e.g. DSLRs).
         """
         raise NotImplementedError  # pragma: no cover
-<<<<<<< HEAD
 
     @property
     def temperature_tolerance(self):
@@ -192,28 +180,6 @@
         self._temperature_tolerance = temperature_tolerance
 
     @property
-=======
-
-    @property
-    def temperature_tolerance(self):
-        """
-        Get current value of the image sensor temperature tolerance.
-
-        If the image sensor temperature differs from the target temperature by more than the
-        temperature tolerance then the temperature is not considered stable (by
-        is_temperature_stable) and, for cooled cameras, is_ready will report False.
-        """
-        return self._temperature_tolerance
-
-    @temperature_tolerance.setter
-    def temperature_tolerance(self, temperature_tolerance):
-        """ Set the value of the image sensor temperature tolerance. """
-        if not isinstance(temperature_tolerance, u.Quantity):
-            temperature_tolerance = temperature_tolerance * u.Celsius
-        self._temperature_tolerance = temperature_tolerance
-
-    @property
->>>>>>> e7bb0788
     def cooling_enabled(self):
         """
         Get current status of the camera's image sensor cooling system (enabled/disabled).
@@ -268,13 +234,9 @@
             at_target = abs(self.temperature - self.target_temperature) \
                 < self.temperature_tolerance
             if not at_target or self.cooling_power == 100 * u.percent:
-<<<<<<< HEAD
                 self.logger.warning(f'Unstable CCD temperature in {self}.')
                 self.logger.warning(f'Cooling power is {self.cooling_power}.')
                 self.logger.warning(f'Temp={self.temperature} Target={self.target_temperature} Tolerance={self.temperature_tolerance}')
-=======
-                self.logger.warning('Unstable CCD temperature in {}'.format(self))
->>>>>>> e7bb0788
                 return False
             else:
                 return True
@@ -793,18 +755,10 @@
                 try:
                     module = load_module(module_name)
                 except error.NotFound as err:
-<<<<<<< HEAD
                     self.logger.critical(f"Couldn't import {class_name} module {module_name}!")
                     raise err
                 subcomponent_kwargs = copy.deepcopy(subcomponent)
-                subcomponent_kwargs.update({'camera': self})
-=======
-                    self.logger.critical("Couldn't import {} module {}!".format(
-                        class_name, module_name))
-                    raise err
-                subcomponent_kwargs = copy.deepcopy(subcomponent)
                 subcomponent_kwargs.update({'camera': self, 'config': self.config})
->>>>>>> e7bb0788
                 setattr(self,
                         class_name_lower,
                         getattr(module, class_name)(**subcomponent_kwargs))
