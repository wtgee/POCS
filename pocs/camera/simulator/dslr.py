import os
import random
import time

from threading import Timer

import numpy as np

from astropy import units as u
from astropy.io import fits

from pocs.camera import AbstractCamera
from panoptes.utils.images import fits as fits_utils
from panoptes.utils import get_quantity_value


class Camera(AbstractCamera):

    def __init__(self, name='Simulated Camera', *args, **kwargs):
        kwargs['timeout'] = kwargs.get('timeout', 0.5 * u.second)
<<<<<<< HEAD
        kwargs['readout_time'] = kwargs.get('readout_time', 1.0 * u.second)
        super().__init__(name, *args, **kwargs)
=======
        super().__init__(name=name, *args, **kwargs)
>>>>>>> de2a3fdc
        self.connect()
        self.logger.info("{} initialised".format(self))

    def connect(self):
        """ Connect to camera simulator

        The simulator merely markes the `connected` property.
        """
        # Create a random serial number if one hasn't been specified
        if self._serial_number == 'XXXXXX':
            self._serial_number = 'SC{:04d}'.format(random.randint(0, 9999))

        self._connected = True
        self.logger.debug('{} connected'.format(self.name))

    def take_observation(self, observation, headers=None, filename=None, *args, **kwargs):

        exptime = kwargs.get('exptime', observation.exptime.value)
        if exptime > 1:
            kwargs['exptime'] = 1
            self.logger.debug("Trimming camera simulator exposure to 1 s")

        return super().take_observation(observation,
                                        headers,
                                        filename,
                                        *args,
                                        **kwargs)

    def _end_exposure(self):
        self._is_exposing = False

    def _start_exposure(self, seconds, filename, dark, header, *args, **kwargs):
        exposure_thread = Timer(interval=get_quantity_value(seconds, unit=u.second) + 0.05,
                                function=self._end_exposure)
        self._is_exposing = True
        exposure_thread.start()
        readout_args = (filename, header)
        return readout_args

    def _readout(self, filename, header):
        # Get example FITS file from test data directory
        file_path = os.path.join(
            os.environ['POCS'],
            'pocs', 'tests', 'data',
            'unsolved.fits'
        )
        fake_data = fits.getdata(file_path)

        if header.get('IMAGETYP') == 'Dark Frame':
            # Replace example data with a bunch of random numbers
            fake_data = np.random.randint(low=975, high=1026,
                                          size=fake_data.shape,
                                          dtype=fake_data.dtype)
        time.sleep(self.readout_time)
        fits_utils.write_fits(fake_data, header, filename, self.logger)

    def _process_fits(self, file_path, info):
        file_path = super()._process_fits(file_path, info)
        self.logger.debug('Overriding mount coordinates for camera simulator')
        solved_path = os.path.join(
            os.environ['POCS'],
            'pocs', 'tests', 'data',
            'solved.fits.fz'
        )
        solved_header = fits_utils.getheader(solved_path)
        with fits.open(file_path, 'update') as f:
            hdu = f[0]
            hdu.header.set('RA-MNT', solved_header['RA-MNT'], 'Degrees')
            hdu.header.set('HA-MNT', solved_header['HA-MNT'], 'Degrees')
            hdu.header.set('DEC-MNT', solved_header['DEC-MNT'], 'Degrees')

        self.logger.debug("Headers updated for simulated image.")
        return file_path<|MERGE_RESOLUTION|>--- conflicted
+++ resolved
@@ -18,12 +18,8 @@
 
     def __init__(self, name='Simulated Camera', *args, **kwargs):
         kwargs['timeout'] = kwargs.get('timeout', 0.5 * u.second)
-<<<<<<< HEAD
         kwargs['readout_time'] = kwargs.get('readout_time', 1.0 * u.second)
         super().__init__(name, *args, **kwargs)
-=======
-        super().__init__(name=name, *args, **kwargs)
->>>>>>> de2a3fdc
         self.connect()
         self.logger.info("{} initialised".format(self))
 
