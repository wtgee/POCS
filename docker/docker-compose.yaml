--- conflicted
+++ resolved
@@ -1,36 +1,5 @@
 version: '3.7'
 services:
-<<<<<<< HEAD
-  config-server:
-    image: panoptes-utils:develop
-    init: true
-    tty: true
-    container_name: config-server
-    privileged: true
-    network_mode: host
-    environment:
-      # These need to be defined in the shell on the host.
-      PANDIR:
-      PANLOG:
-      PANOPTES_CONFIG_HOST:
-      PANOPTES_CONFIG_PORT:
-      PANOPTES_CONFIG_FILE:
-    restart: on-failure
-    volumes:
-      - pocsdir:/var/panoptes/POCS
-      - confdir:/var/panoptes/config_files
-    command: [ "panoptes-config-server --verbose run" ]
-  pocs:
-    image: "${IMAGE:-panoptes-pocs}:${TAG:-develop}"
-    build:
-      context: ../
-      dockerfile: docker/Dockerfile
-      args:
-        image_url: panoptes-utils:develop
-    init: true
-    container_name: pocs
-    hostname: pocs
-=======
   pocs-config-server:
     image: "${IMAGE_NAME:-gcr.io/panoptes-exp/panoptes-pocs}:${TAG_NAME:-develop}"
     build:
@@ -63,42 +32,15 @@
     init: true
     tty: true
     stdin_open: true
->>>>>>> 10bc1e14
     privileged: true
     container_name: pocs-control
     hostname: pocs-control
     network_mode: host
     environment:
-<<<<<<< HEAD
-      # These need to be defined in the shell on the host.
-      PANDIR:
-      PANLOG:
-      PANOPTES_CONFIG_HOST:
-      PANOPTES_CONFIG_PORT:
-      PANOPTES_CONFIG_FILE:
-    volumes:
-      - pocsdir:/var/panoptes/POCS
-    # No-op to keep machine running, use $POCS/bin/pocs-shell to access
-    command: [ "$PANDIR/panoptes-utils/scripts/wait-for-it.sh ${PANOPTES_CONFIG_PORT}:${PANOPTES_CONFIG_PORT} -- jupyter-lab --ip=0.0.0.0 --no-browser" ]
-volumes:
-  pocsdir:
-    driver: local
-    driver_opts:
-      type: none
-      device: /var/panoptes/POCS
-      o: bind
-  confdir:
-    driver: local
-    driver_opts:
-      type: none
-      device: /var/panoptes/config_files
-      o: bind
-=======
       PANOPTES_CONFIG_HOST: localhost
       PANOPTES_CONFIG_PORT: 6563
     command: [ "wait-for-it localhost:6563 -- ipython" ]
     volumes:
       - "./logs:/POCS/logs"
       - "./images:/POCS/images"
-      - "./json_store:/POCS/json_store"
->>>>>>> 10bc1e14
+      - "./json_store:/POCS/json_store"