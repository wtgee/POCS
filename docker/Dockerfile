<<<<<<< HEAD
ARG image_url=gcr.io/panoptes-exp/panoptes-utils:develop
FROM ${image_url} AS pocs-base
=======
ARG image_url=gcr.io/panoptes-exp/panoptes-utils
ARG image_tag=develop
FROM ${image_url}:${image_tag} AS pocs-base
>>>>>>> 10bc1e14

LABEL description="PANOPTES Observatory Control System Service"
LABEL maintainers="developers@projectpanoptes.org"
LABEL repo="github.com/panoptes/POCS"

<<<<<<< HEAD
ARG pan_dir=/var/panoptes
ARG pocs_dir="${pan_dir}/POCS"
ARG pip_extras="[testing]"

=======
>>>>>>> 10bc1e14
ENV DEBIAN_FRONTEND=noninteractive
ENV LANG=C.UTF-8 LC_ALL=C.UTF-8
ENV POCS "/POCS"

ARG userid=1000
ENV USERID $userid

<<<<<<< HEAD
ENV PANDIR $pan_dir
ENV POCS $pocs_dir

# Install system dependencies.
USER root
RUN apt-get update && apt-get install --no-install-recommends --yes \
        gphoto2 \
        less \
        udev

# Install the module.
WORKDIR "${POCS}"
COPY . .
RUN echo "Installing editable module with ${pip_extras}" && \
    "${PANDIR}/conda/bin/pip" install -e ".${pip_extras}" && \
    # Cleanup
    apt-get autoremove --purge --yes && \
    apt-get autoclean --yes && \
    apt-get --yes clean && \
    rm -rf /var/lib/apt/lists/* && \
    # Cleanup conda.
    "${PANDIR}/conda/bin/conda" clean -tipy
=======
USER "${userid}"

# Set up some common directories
RUN echo "Building from ${image_name}:${image_tag}" && \
    sudo apt-get update && \
    sudo apt-get install -y --no-install-recommends \
        gphoto2 \
        astrometry-data-tycho2-10-19 && \
    sudo mkdir /images && sudo chown -R "${userid}:${userid}" /images && \
    sudo mkdir /logs && sudo chown -R "${userid}:${userid}" /logs && \
    sudo mkdir "${POCS}" && sudo chown -R "${userid}:${userid}" "${POCS}"

COPY docker/environment.yaml .
RUN /conda/bin/conda env update -n base -f environment.yaml

ARG pip_install_name="."
ARG pip_install_extras="[google]"

COPY --chown="${userid}:${userid}" . .
RUN echo "Installing ${pip_install_name} module with ${pip_install_extras}" && \
    /conda/bin/pip install "${pip_install_name}${pip_install_extras}" && \
    # Cleanup
    /conda/bin/pip cache purge && \
    /conda/bin/conda clean -fay && \
    sudo apt-get autoremove --purge --yes \
        gcc pkg-config git && \
    sudo apt-get autoclean --yes && \
    sudo apt-get --yes clean && \
    sudo rm -rf /var/lib/apt/lists/*

WORKDIR "${POCS}"
COPY --chown="${userid}:${userid}" docker/docker-compose.yaml .
COPY --chown="${userid}:${userid}" conf_files conf_files
COPY --chown="${userid}:${userid}" resources resources
COPY --chown="${userid}:${userid}" scripts scripts
COPY --chown="${userid}:${userid}" tests/data tests/data

ENTRYPOINT [ "/usr/bin/env", "bash", "-ic" ]
CMD [ "ipython" ]
>>>>>>> 10bc1e14
<|MERGE_RESOLUTION|>--- conflicted
+++ resolved
@@ -1,23 +1,11 @@
-<<<<<<< HEAD
-ARG image_url=gcr.io/panoptes-exp/panoptes-utils:develop
-FROM ${image_url} AS pocs-base
-=======
 ARG image_url=gcr.io/panoptes-exp/panoptes-utils
 ARG image_tag=develop
 FROM ${image_url}:${image_tag} AS pocs-base
->>>>>>> 10bc1e14
 
 LABEL description="PANOPTES Observatory Control System Service"
 LABEL maintainers="developers@projectpanoptes.org"
 LABEL repo="github.com/panoptes/POCS"
 
-<<<<<<< HEAD
-ARG pan_dir=/var/panoptes
-ARG pocs_dir="${pan_dir}/POCS"
-ARG pip_extras="[testing]"
-
-=======
->>>>>>> 10bc1e14
 ENV DEBIAN_FRONTEND=noninteractive
 ENV LANG=C.UTF-8 LC_ALL=C.UTF-8
 ENV POCS "/POCS"
@@ -25,30 +13,6 @@
 ARG userid=1000
 ENV USERID $userid
 
-<<<<<<< HEAD
-ENV PANDIR $pan_dir
-ENV POCS $pocs_dir
-
-# Install system dependencies.
-USER root
-RUN apt-get update && apt-get install --no-install-recommends --yes \
-        gphoto2 \
-        less \
-        udev
-
-# Install the module.
-WORKDIR "${POCS}"
-COPY . .
-RUN echo "Installing editable module with ${pip_extras}" && \
-    "${PANDIR}/conda/bin/pip" install -e ".${pip_extras}" && \
-    # Cleanup
-    apt-get autoremove --purge --yes && \
-    apt-get autoclean --yes && \
-    apt-get --yes clean && \
-    rm -rf /var/lib/apt/lists/* && \
-    # Cleanup conda.
-    "${PANDIR}/conda/bin/conda" clean -tipy
-=======
 USER "${userid}"
 
 # Set up some common directories
@@ -87,5 +51,4 @@
 COPY --chown="${userid}:${userid}" tests/data tests/data
 
 ENTRYPOINT [ "/usr/bin/env", "bash", "-ic" ]
-CMD [ "ipython" ]
->>>>>>> 10bc1e14
+CMD [ "ipython" ]