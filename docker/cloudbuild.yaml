--- conflicted
+++ resolved
@@ -3,34 +3,15 @@
 timeout: 18000s  # 5 hours
 
 substitutions:
-<<<<<<< HEAD
-  _PLATFORMS: linux/amd64,linux/arm64
-  _IMAGE_NAME: panoptes-pocs
-  _REPO_URL: https://github.com/panoptes/POCS
-  _TAG: develop
-
-steps:
-  # Fetch the repo from github
-  - name: gcr.io/cloud-builders/git
-    id: "clone-repo"
-    args: [ "clone", "${_REPO_URL}" ]
-    waitFor: [ "-" ]
-
-=======
   _IMAGE_NAME: panoptes-pocs
   _PLATFORM: linux/arm64,linux/amd64
 
 steps:
->>>>>>> 10bc1e14
   # Pull the cached image.
   - name: 'gcr.io/cloud-builders/docker'
     id: "pull-cached-image"
     entrypoint: 'bash'
-<<<<<<< HEAD
-    args: [ '-c', 'docker pull gcr.io/${PROJECT_ID}/${_IMAGE_NAME}:${_TAG} || exit 0' ]
-=======
     args: [ '-c', 'docker pull gcr.io/${PROJECT_ID}/${_IMAGE_NAME}:${TAG_NAME} || exit 0' ]
->>>>>>> 10bc1e14
     waitFor: [ "-" ]
 
   # Set up multiarch support
@@ -68,15 +49,8 @@
       - "build"
       - "--platform=${_PLATFORM}"
       - "-f=docker/Dockerfile"
-<<<<<<< HEAD
-      - "--tag=gcr.io/${PROJECT_ID}/${_IMAGE_NAME}:${_TAG}"
-      - "--cache-from=gcr.io/${PROJECT_ID}/${_IMAGE_NAME}:${_TAG}"
-      - "POCS"
-    waitFor: [ "build-builder", "clone-repo" ]
-=======
       - "--tag=gcr.io/${PROJECT_ID}/${_IMAGE_NAME}:${TAG_NAME}"
       - "--cache-from=gcr.io/${PROJECT_ID}/${_IMAGE_NAME}:${TAG_NAME}"
       - "--push"
       - "."
-    waitFor: [ "build-builder" ]
->>>>>>> 10bc1e14
+    waitFor: [ "build-builder" ]