--- conflicted
+++ resolved
@@ -988,7 +988,6 @@
             for metadata_key, metadata_value in metadata.items():
                 try:
                     field_info = fields[metadata_key]
-                    # for metadata_key, field_info in fields.items():
                     fits_key = field_info['keyword']
                     fits_comment = field_info.get('comment', '')
                     # Get the value from either the metadata, the default, or use blank string.
@@ -1002,11 +1001,6 @@
                     fits_comment = ''
                     fits_value = metadata_value
 
-<<<<<<< HEAD
-=======
-                self.logger.trace(
-                    f'Setting fits_key={fits_key!r} = fits_value={fits_value!r} fits_comment={fits_comment!r}')
->>>>>>> 0c220fde
                 hdu.header.set(fits_key, fits_value, fits_comment)
 
             self.logger.debug(f"Finished FITS headers: {file_path}")
