astroplan
astropy >= 3.0.0
codecov
coveralls
dateparser
gcloud
matplotlib > 3.0.0
numpy >= 1.12.1, !=1.15.3
panoptes-util
pycodestyle == 2.3.1
pytest >= 3.4.0
python_dateutil >= 2.5.3
<<<<<<< HEAD
PyYAML >= 3.11
=======
PyYAML >= 5.1
pyzmq >= 15.3.0
>>>>>>> 11a181c1
readline
scipy >= 0.17.1
transitions >= 0.4.0<|MERGE_RESOLUTION|>--- conflicted
+++ resolved
@@ -10,12 +10,7 @@
 pycodestyle == 2.3.1
 pytest >= 3.4.0
 python_dateutil >= 2.5.3
-<<<<<<< HEAD
-PyYAML >= 3.11
-=======
-PyYAML >= 5.1
-pyzmq >= 15.3.0
->>>>>>> 11a181c1
+PyYAML<4.3,>=3.10
 readline
 scipy >= 0.17.1
 transitions >= 0.4.0